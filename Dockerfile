FROM node:16-alpine as builder
WORKDIR /usr/src/app
COPY package*.json ./
RUN npm install
COPY . .
RUN npm run build

FROM node:16-alpine
WORKDIR /usr/src/app
COPY package*.json ./
RUN npm install --only=production
COPY --from=builder /usr/src/app/dist ./dist
<<<<<<< HEAD

EXPOSE 8081

=======
# Add this back - it doesn't affect functionality but documents the port
EXPOSE 8081
>>>>>>> 3f0637c6
CMD ["node", "dist/app.js"]<|MERGE_RESOLUTION|>--- conflicted
+++ resolved
@@ -1,21 +1,16 @@
-FROM node:16-alpine as builder
-WORKDIR /usr/src/app
-COPY package*.json ./
-RUN npm install
-COPY . .
-RUN npm run build
-
-FROM node:16-alpine
-WORKDIR /usr/src/app
-COPY package*.json ./
-RUN npm install --only=production
-COPY --from=builder /usr/src/app/dist ./dist
-<<<<<<< HEAD
-
-EXPOSE 8081
-
-=======
-# Add this back - it doesn't affect functionality but documents the port
-EXPOSE 8081
->>>>>>> 3f0637c6
+FROM node:16-alpine as builder
+WORKDIR /usr/src/app
+COPY package*.json ./
+RUN npm install
+COPY . .
+RUN npm run build
+
+FROM node:16-alpine
+WORKDIR /usr/src/app
+COPY package*.json ./
+RUN npm install --only=production
+COPY --from=builder /usr/src/app/dist ./dist
+
+EXPOSE 8081
+
 CMD ["node", "dist/app.js"]